--- conflicted
+++ resolved
@@ -25,13 +25,9 @@
 serde_json = "1"
 tauri-plugin-shell = "2"
 rusqlite = { version = "0.31", features = ["bundled"] }
-<<<<<<< HEAD
 uuid = { version = "1.0", features = ["v4"] }
 reqwest = { version = "0.12", features = ["json", "stream"] }
 futures-util = "0.3"
-=======
-reqwest = { version = "0.11", features = ["json", "blocking"] }
 dotenv = "0.15"
 tauri-plugin-deep-link = "2.4.0"
-url = "2.5"
->>>>>>> df0e4fa1
+url = "2.5"