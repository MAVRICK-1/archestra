use tauri_plugin_shell;
<<<<<<< HEAD
use tauri::{Manager, Emitter};
use std::sync::Arc;
=======
use tauri_plugin_opener;
use tauri_plugin_deep_link::DeepLinkExt;
>>>>>>> df0e4fa1

pub mod utils;
pub mod ollama;
pub mod mcp;
pub mod database;
<<<<<<< HEAD
pub mod mcp_bridge;
=======
pub mod oauth;
>>>>>>> df0e4fa1

use mcp_bridge::McpBridge;

pub struct McpBridgeState(pub Arc<McpBridge>);

#[cfg_attr(mobile, tauri::mobile_entry_point)]
pub fn run() {
    tauri::Builder::default()
        .plugin(tauri_plugin_opener::init())
        .plugin(tauri_plugin_shell::init())
        .plugin(tauri_plugin_deep_link::init())
        .setup(|app| {
            // Load .env file
            utils::load_dotenv_file()
                .map_err(|e| format!("Failed to load .env file: {}", e))?;

            // Initialize database
            database::init_database(app.handle().clone())
                .map_err(|e| format!("Database error: {}", e))?;

            // Initialize Gmail OAuth proxy
            let _ = oauth::start_oauth_proxy(app.handle().clone());

            // Start all persisted MCP servers
            let app_handle = app.handle().clone();
            tauri::async_runtime::spawn(async move {
                if let Err(e) = mcp::start_all_mcp_servers(app_handle).await {
                    eprintln!("Failed to start MCP servers: {}", e);
                }
            });

            // Handle OAuth callback deep links
            // https://v2.tauri.app/plugin/deep-linking/#listening-to-deep-links
            let app_handle = app.handle().clone();
            app.deep_link().on_open_url(move |event| {
                let urls = event.urls();
                println!("deep link URLs: {:?}", urls);
                for url in urls {
                    let app_handle = app_handle.clone();
                    tauri::async_runtime::spawn(async move {
                        oauth::handle_oauth_callback(app_handle, url.to_string()).await;
                    });
                }
            });

            // Initialize MCP bridge
            let mcp_bridge = Arc::new(McpBridge::new());
            app.manage(McpBridgeState(mcp_bridge));

            Ok(())
        })
        .invoke_handler(tauri::generate_handler![
            ollama::start_ollama_server,
            ollama::stop_ollama_server,
            mcp::run_mcp_server_in_sandbox,
            mcp::save_mcp_server,
            mcp::load_mcp_servers,
            mcp::delete_mcp_server,
<<<<<<< HEAD
            start_persistent_mcp_server,
            stop_persistent_mcp_server,
            get_mcp_tools,
            get_mcp_server_status,
            execute_mcp_tool,
            ollama_chat_with_tools,
            ollama_chat_with_tools_streaming,
            debug_mcp_bridge,
=======
            oauth::start_gmail_auth,
            oauth::save_gmail_tokens,
            oauth::load_gmail_tokens,
            oauth::check_oauth_proxy_health,
>>>>>>> df0e4fa1
        ])
        .run(tauri::generate_context!())
        .expect("error while running tauri application");
}

// MCP Bridge related commands
#[tauri::command]
async fn start_persistent_mcp_server(
    app: tauri::AppHandle,
    name: String,
    command: String,
    args: Vec<String>,
) -> Result<(), String> {
    let bridge_state = app.state::<McpBridgeState>();
    bridge_state.0.start_mcp_server(name, command, args).await
}

#[tauri::command]
async fn stop_persistent_mcp_server(app: tauri::AppHandle, name: String) -> Result<(), String> {
    let bridge_state = app.state::<McpBridgeState>();
    bridge_state.0.stop_server(&name).await
}

#[tauri::command]
async fn get_mcp_tools(app: tauri::AppHandle) -> Result<Vec<(String, mcp_bridge::McpTool)>, String> {
    let bridge_state = app.state::<McpBridgeState>();
    Ok(bridge_state.0.get_all_tools())
}

#[tauri::command]
async fn get_mcp_server_status(app: tauri::AppHandle) -> Result<std::collections::HashMap<String, bool>, String> {
    let bridge_state = app.state::<McpBridgeState>();
    Ok(bridge_state.0.get_server_status())
}

#[tauri::command]
async fn execute_mcp_tool(
    app: tauri::AppHandle,
    server_name: String,
    tool_name: String,
    arguments: serde_json::Value,
) -> Result<serde_json::Value, String> {
    let bridge_state = app.state::<McpBridgeState>();
    bridge_state.0.execute_tool(&server_name, &tool_name, arguments).await
}

#[derive(Debug, Clone, serde::Serialize, serde::Deserialize)]
struct OllamaToolCall {
    name: String,
    arguments: serde_json::Value,
}

#[derive(Debug, Clone, serde::Serialize, serde::Deserialize)]
struct OllamaMessage {
    role: String,
    content: String,
    tool_calls: Option<Vec<OllamaToolCall>>,
}

#[derive(Debug, Clone, serde::Serialize, serde::Deserialize)]
struct OllamaToolResponse {
    role: String,
    content: String,
    tool_call_id: Option<String>,
}

#[tauri::command]
async fn ollama_chat_with_tools(
    app: tauri::AppHandle,
    port: u16,
    model: String,
    messages: Vec<OllamaMessage>,
) -> Result<serde_json::Value, String> {
    let bridge_state = app.state::<McpBridgeState>();
    let available_tools = bridge_state.0.get_all_tools();
    
    // Convert MCP tools to Ollama tool format
    let mut ollama_tools = Vec::new();
    for (server_name, tool) in &available_tools {
        ollama_tools.push(serde_json::json!({
            "type": "function",
            "function": {
                "name": format!("{}_{}", server_name, tool.name),
                "description": tool.description.clone().unwrap_or_else(|| format!("Tool {} from server {}", tool.name, server_name)),
                "parameters": tool.input_schema.clone()
            }
        }));
    }

    // Prepare the request to Ollama with optimal Qwen3 settings
    let request_body = serde_json::json!({
        "model": model,
        "messages": messages,
        "tools": ollama_tools,
        "stream": true,
        "options": {
            "temperature": 0.6,
            "top_p": 0.95,
            "top_k": 20,
            "num_predict": 32768
        }
    });

    println!("Sending request to Ollama with {} tools", ollama_tools.len());

    // Send request to Ollama with streaming
    let client = reqwest::Client::new();
    let response = client
        .post(format!("http://localhost:{}/api/chat", port))
        .json(&request_body)
        .send()
        .await
        .map_err(|e| format!("Failed to send request to Ollama: {}", e))?;

    let mut full_content = String::new();
    let mut final_message: Option<serde_json::Value> = None;

    // Process streaming response
    use futures_util::StreamExt;
    let mut stream = response.bytes_stream();
    
    while let Some(chunk) = stream.next().await {
        let chunk_bytes = chunk.map_err(|e| format!("Failed to read chunk: {}", e))?;
        let chunk_text = String::from_utf8_lossy(&chunk_bytes);
        
        for line in chunk_text.lines() {
            if line.trim().is_empty() {
                continue;
            }
            
            if let Ok(chunk_data) = serde_json::from_str::<serde_json::Value>(line) {
                if let Some(message) = chunk_data.get("message") {
                    // Accumulate content
                    if let Some(content) = message.get("content").and_then(|c| c.as_str()) {
                        full_content.push_str(content);
                    }
                    

                    
                    // Store the final message structure
                    final_message = Some(message.clone());
                }
                
                // If this is the final chunk, break
                if chunk_data.get("done").and_then(|d| d.as_bool()).unwrap_or(false) {
                    break;
                }
            }
        }
    }

    // Create response data structure
    let response_data = if let Some(mut msg) = final_message {
        // Update message with full accumulated content
        if let Some(content) = msg.get_mut("content") {
            *content = serde_json::Value::String(full_content);
        }
        
        serde_json::json!({
            "message": msg,
            "streaming": true
        })
    } else {
        serde_json::json!({
            "message": {
                "content": full_content,
                "role": "assistant"
            },
            "streaming": true
        })
    };

    // Check if the response contains tool calls
    let Some(message) = response_data.get("message") else {
        return Ok(response_data);
    };
    
    let Some(tool_calls_array) = message.get("tool_calls").and_then(|tc| tc.as_array()) else {
        return Ok(response_data);
    };
    
    println!("Ollama requested {} tool calls", tool_calls_array.len());
    
    // Execute each tool call
    let mut tool_results = Vec::new();
    for tool_call in tool_calls_array {
        let tool_call_id = tool_call.get("id").and_then(|id| id.as_str()).map(|s| s.to_string());
        
        // Extract function details with early continue on failure
        let Some(function) = tool_call.get("function") else { continue; };
        let Some(name) = function.get("name").and_then(|n| n.as_str()) else { continue; };
        let Some(arguments) = function.get("arguments") else { continue; };
        let Some((server_name, tool_name)) = name.split_once('_') else { continue; };
        
        println!("Executing tool '{}' on server '{}'", tool_name, server_name);
        
        let content = match bridge_state.0.execute_tool(server_name, tool_name, arguments.clone()).await {
            Ok(result) => {
                // Format the result to be human-readable
                if let Some(content) = result.get("content").and_then(|c| c.as_str()) {
                    // If the result has a 'content' field, extract and format it
                    content.replace("\\n", "\n").replace("\\\"", "\"")
                } else if result.is_string() {
                    // If it's a plain string, unescape it
                    result.as_str().unwrap_or("").replace("\\n", "\n").replace("\\\"", "\"")
                } else {
                    // For other JSON structures, pretty print them
                    serde_json::to_string_pretty(&result).unwrap_or_else(|_| result.to_string())
                }
            },
            Err(e) => format!("Error executing tool: {}", e),
        };
        
        tool_results.push(OllamaToolResponse {
            role: "tool".to_string(),
            content,
            tool_call_id,
        });
    }
    
    // Return the response with tool results
    Ok(serde_json::json!({
        "message": message,
        "tool_results": tool_results
    }))
}

#[tauri::command]
async fn ollama_chat_with_tools_streaming(
    app: tauri::AppHandle,
    port: u16,
    model: String,
    messages: Vec<OllamaMessage>,
) -> Result<(), String> {
    let bridge_state = app.state::<McpBridgeState>();
    let available_tools = bridge_state.0.get_all_tools();
    
    // Convert MCP tools to Ollama tool format and create system message
    let mut ollama_tools = Vec::new();
    let mut tool_descriptions = Vec::new();
    
    println!("🔧 Converting {} MCP tools to Ollama format", available_tools.len());
    for (server_name, tool) in &available_tools {
        let tool_name = format!("{}_{}", server_name, tool.name);
        let tool_desc = tool.description.clone().unwrap_or_else(|| format!("Tool {} from server {}", tool.name, server_name));
        
        println!("  🛠️ Converting tool '{}' from server '{}'", tool.name, server_name);
        println!("     Ollama name: {}", tool_name);
        println!("     Description: {}", tool_desc);
        println!("     Schema: {}", tool.input_schema);
        
        tool_descriptions.push(format!("- {}: {}", tool_name, tool_desc));
        
        ollama_tools.push(serde_json::json!({
            "type": "function",
            "function": {
                "name": tool_name,
                "description": tool_desc,
                "parameters": tool.input_schema.clone()
            }
        }));
    }
    
    // Prepare messages with tool awareness
    let mut enhanced_messages = messages.clone();
    if !available_tools.is_empty() {
        let tool_system_message = OllamaMessage {
            role: "system".to_string(),
            content: format!(
                "You have access to the following tools:\n{}\n\nUse these tools when they can help answer the user's questions. When you need to think through a problem, wrap your reasoning in <think></think> tags.",
                tool_descriptions.join("\n")
            ),
            tool_calls: None,
        };
        enhanced_messages.insert(0, tool_system_message);
    }

    // Prepare the request to Ollama with optimal Qwen3 settings
    let request_body = serde_json::json!({
        "model": model,
        "messages": enhanced_messages,
        "tools": ollama_tools,
        "stream": true,
        "options": {
            "temperature": 0.6,
            "top_p": 0.95,
            "top_k": 20,
            "num_predict": 32768
        }
    });

    println!("Sending streaming request to Ollama with {} tools", ollama_tools.len());

    // Send request to Ollama with streaming
    let client = reqwest::Client::new();
    let response = client
        .post(format!("http://localhost:{}/api/chat", port))
        .json(&request_body)
        .send()
        .await
        .map_err(|e| format!("Failed to send request to Ollama: {}", e))?;

    let mut full_content = String::new();
    let mut final_message: Option<serde_json::Value> = None;
    let mut captured_tool_calls: Option<serde_json::Value> = None;
    
    // Process streaming response
    use futures_util::StreamExt;
    let mut stream = response.bytes_stream();
    
    while let Some(chunk) = stream.next().await {
        let chunk_bytes = chunk.map_err(|e| format!("Failed to read chunk: {}", e))?;
        let chunk_text = String::from_utf8_lossy(&chunk_bytes);
        
        for line in chunk_text.lines() {
            if line.trim().is_empty() {
                continue;
            }
            
                            if let Ok(chunk_data) = serde_json::from_str::<serde_json::Value>(line) {
                if let Some(message) = chunk_data.get("message") {
                    // Check for tool calls in streaming chunks
                    if let Some(tool_calls) = message.get("tool_calls") {
                        println!("🔧 Tool calls detected in streaming chunk: {}", message);
                        captured_tool_calls = Some(tool_calls.clone());
                        println!("💾 Captured tool calls: {}", tool_calls);
                    }
                    
                    // Send chunk to frontend
                    if let Some(content) = message.get("content").and_then(|c| c.as_str()) {
                        if !content.is_empty() {
                            full_content.push_str(content);
                            let _ = app.emit("ollama-chunk", serde_json::json!({
                                "content": content,
                                "total_content": full_content
                            }));
                        }
                    }
                    
                    // Store the final message structure
                    final_message = Some(message.clone());
                }
                
                // If this is the final chunk, break
                if chunk_data.get("done").and_then(|d| d.as_bool()).unwrap_or(false) {
                    break;
                }
            }
        }
    }

    // Check for tool calls in captured tool calls or final message
        println!("🏁 Ollama streaming completed, checking for tool calls...");
        
        // Use captured tool calls from streaming chunks if available, otherwise check final message
        let tool_calls_to_use = if let Some(captured) = &captured_tool_calls {
            println!("🎯 Using captured tool calls from streaming chunks: {}", captured);
            captured.as_array()
        } else if let Some(message) = &final_message {
            println!("🔍 Checking final message for tool calls: {}", serde_json::to_string_pretty(message).unwrap_or_else(|_| "Failed to serialize".to_string()));
            message.get("tool_calls").and_then(|tc| tc.as_array())
        } else {
            None
        };
        
        if let Some(tool_calls_array) = tool_calls_to_use {
            if !tool_calls_array.is_empty() {
                let source = if captured_tool_calls.is_some() { "streaming chunks" } else { "final message" };
                println!("🎯 Ollama requested {} tool calls from {}", tool_calls_array.len(), source);
                
                // Execute each tool call
                let mut tool_results = Vec::new();
                for tool_call in tool_calls_array {
                    let tool_call_id = tool_call.get("id").and_then(|id| id.as_str()).map(|s| s.to_string());
                    
                    // Extract function details with early continue on failure
                    let Some(function) = tool_call.get("function") else { continue; };
                    let Some(name) = function.get("name").and_then(|n| n.as_str()) else { continue; };
                    let Some(arguments) = function.get("arguments") else { continue; };
                    let Some((server_name, tool_name)) = name.split_once('_') else { continue; };
                    
                    println!("Executing tool '{}' on server '{}'", tool_name, server_name);
                    
                    let content = match bridge_state.0.execute_tool(server_name, tool_name, arguments.clone()).await {
                        Ok(result) => {
                            // Format the result to be human-readable
                            if let Some(content) = result.get("content").and_then(|c| c.as_str()) {
                                // If the result has a 'content' field, extract and format it
                                content.replace("\\n", "\n").replace("\\\"", "\"")
                            } else if result.is_string() {
                                // If it's a plain string, unescape it
                                result.as_str().unwrap_or("").replace("\\n", "\n").replace("\\\"", "\"")
                            } else {
                                // For other JSON structures, pretty print them
                                serde_json::to_string_pretty(&result).unwrap_or_else(|_| result.to_string())
                            }
                        },
                        Err(e) => format!("Error executing tool: {}", e),
                    };
                    
                    tool_results.push(OllamaToolResponse {
                        role: "tool".to_string(),
                        content,
                        tool_call_id,
                    });
                }
                
                // Send tool results to frontend
                let message_for_results = if let Some(message) = &final_message {
                    message.clone()
                } else {
                    // Create synthetic message with captured tool calls
                    serde_json::json!({
                        "role": "assistant",
                        "content": full_content,
                        "tool_calls": captured_tool_calls.unwrap_or_else(|| serde_json::json!([]))
                    })
                };
                
                let _ = app.emit("ollama-tool-results", serde_json::json!({
                    "message": message_for_results,
                    "tool_results": tool_results
                }));
            }
        } else {
            println!("❌ No tool calls found in streaming chunks or final message");
            if captured_tool_calls.is_none() && final_message.is_none() {
                println!("   🔍 Neither captured tool calls nor final message available");
            } else if captured_tool_calls.is_none() {
                println!("   📝 Final message available but no tool calls detected");
            }
        }
    
    // Send completion event
    let _ = app.emit("ollama-complete", serde_json::json!({
        "content": full_content
    }));

    Ok(())
}

#[tauri::command]
async fn debug_mcp_bridge(app: tauri::AppHandle) -> Result<String, String> {
    let bridge_state = app.state::<McpBridgeState>();
    let tools = bridge_state.0.get_all_tools();
    let statuses = bridge_state.0.get_server_status();
    
    let mut debug_info = String::new();
    debug_info.push_str(&format!("=== MCP Bridge Debug ===\n"));
    debug_info.push_str(&format!("Server Count: {}\n", statuses.len()));
    debug_info.push_str(&format!("Total Tools: {}\n\n", tools.len()));
    
    debug_info.push_str("=== Server Status ===\n");
    for (server_name, is_running) in &statuses {
        debug_info.push_str(&format!("{}: {}\n", server_name, if *is_running { "🟢 Running" } else { "🔴 Stopped" }));
    }
    
    debug_info.push_str("\n=== Discovered Tools ===\n");
    if tools.is_empty() {
        debug_info.push_str("❌ No tools discovered\n");
    } else {
        for (server_name, tool) in &tools {
            debug_info.push_str(&format!("Server '{}': Tool '{}'\n", server_name, tool.name));
            if let Some(desc) = &tool.description {
                debug_info.push_str(&format!("  Description: {}\n", desc));
            }
            debug_info.push_str(&format!("  Schema: {}\n", tool.input_schema));
        }
    }
    
    debug_info.push_str("\n=== Detailed Server Info ===\n");
    debug_info.push_str(&format!("{:#?}", bridge_state.0.get_debug_server_info()));
    
    Ok(debug_info)
}<|MERGE_RESOLUTION|>--- conflicted
+++ resolved
@@ -1,21 +1,15 @@
 use tauri_plugin_shell;
-<<<<<<< HEAD
+use tauri_plugin_opener;
 use tauri::{Manager, Emitter};
 use std::sync::Arc;
-=======
-use tauri_plugin_opener;
 use tauri_plugin_deep_link::DeepLinkExt;
->>>>>>> df0e4fa1
 
 pub mod utils;
 pub mod ollama;
 pub mod mcp;
 pub mod database;
-<<<<<<< HEAD
 pub mod mcp_bridge;
-=======
 pub mod oauth;
->>>>>>> df0e4fa1
 
 use mcp_bridge::McpBridge;
 
@@ -74,7 +68,6 @@
             mcp::save_mcp_server,
             mcp::load_mcp_servers,
             mcp::delete_mcp_server,
-<<<<<<< HEAD
             start_persistent_mcp_server,
             stop_persistent_mcp_server,
             get_mcp_tools,
@@ -83,12 +76,10 @@
             ollama_chat_with_tools,
             ollama_chat_with_tools_streaming,
             debug_mcp_bridge,
-=======
             oauth::start_gmail_auth,
             oauth::save_gmail_tokens,
             oauth::load_gmail_tokens,
             oauth::check_oauth_proxy_health,
->>>>>>> df0e4fa1
         ])
         .run(tauri::generate_context!())
         .expect("error while running tauri application");
